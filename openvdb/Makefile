--- conflicted
+++ resolved
@@ -91,15 +91,9 @@
 EXR_LIB := -lIlmImf -lIlmThread -lIex -lImath
 
 # The parent directory of the OpenEXR/ header directory (which contains half.h)
-<<<<<<< HEAD
 HALF_INCL_DIR := /usr/include
 # The directory containing libHalf
 HALF_LIB_DIR := /usr/lib
-=======
-HALF_INCL_DIR := $(EXR_INCL_DIR)
-# The directory containing libHalf
-HALF_LIB_DIR := $(EXR_LIB_DIR)
->>>>>>> d444dcd0
 HALF_LIB := -lHalf
 
 # The parent directory of the tbb/ header directory
@@ -118,15 +112,9 @@
 
 # The parent directory of the cppunit/ header directory
 # (leave blank if CppUnit is unavailable)
-<<<<<<< HEAD
 CPPUNIT_INCL_DIR := /usr/include
 # The directory containing libcppunit
 CPPUNIT_LIB_DIR := /usr/lib
-=======
-CPPUNIT_INCL_DIR := /rel/map/generic-2013.22/sys_include
-# The directory containing libcppunit
-CPPUNIT_LIB_DIR := /rel/depot/third_party_build/cppunit/1.10.2-7/opt-ws5-x86_64-gccWS5_64/lib
->>>>>>> d444dcd0
 CPPUNIT_LIB := -lcppunit
 
 # The directory containing glfw.h
